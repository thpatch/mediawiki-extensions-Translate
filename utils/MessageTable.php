--- conflicted
+++ resolved
@@ -169,12 +169,8 @@
 			} else {
 				$output .= Xml::tags( 'tr', array( 'class' => 'def' ),
 					Xml::tags( 'td', null, $leftColumn ) .
-<<<<<<< HEAD
 					Xml::tags( 'td', null, TranslateUtils::convertWhiteSpaceToHTML( $original ) ) .
-					Xml::tags( 'td', $rclasses, TranslateUtils::convertWhiteSpaceToHTML( $message ) )
-=======
 					Xml::tags( 'td', $tqeData, TranslateUtils::convertWhiteSpaceToHTML( $message ) )
->>>>>>> 2d9ac583
 				);
 			}
 			$output .= "\n";
