--- conflicted
+++ resolved
@@ -111,10 +111,7 @@
 
 		$this->collection->initMessages(); // Just to be sure
 		$fallbackLangs = $targetLang->getFallbackLanguages();
-<<<<<<< HEAD
-=======
 		$niceTitleFilter = explode(' ', $this->group->getLabel());
->>>>>>> 128707c1
 		foreach ( $this->collection as $key => $m ) {
 			$tools = array();
 			$title = $titleMap[$key];
@@ -148,12 +145,7 @@
 			// Using Html::element( a ) because Linker::link is memory hog.
 			// It takes about 20 KiB per call, and that times 5000 is quite
 			// a lot of memory.
-<<<<<<< HEAD
-			global $wgLang;
-			$niceTitle = htmlspecialchars( substr($title->getText(), strlen($this->group->getLabel()))  );
-=======
 			$niceTitle = htmlspecialchars( str_replace($niceTitleFilter, '', $title->getText())  );
->>>>>>> 128707c1
 			$linkAttribs = array(
 				'href' => $title->getLocalUrl( array( 'action' => 'edit' ) + $this->editLinkParams ),
 			);
