--- conflicted
+++ resolved
@@ -35,13 +35,8 @@
 
 	/**
 	 * Contructs a new cache object for given group and language code.
-<<<<<<< HEAD
-	 * @param $group \types{String,FileBasedMessageGroup} Group object or id.
-	 * @param $code \string Language code. Default value 'ja'.
-=======
 	 * @param $group string|FileBasedMessageGroup Group object or id.
-	 * @param $code string Language code. Default value 'en'.
->>>>>>> 2d9ac583
+	 * @param $code string Language code. Default value 'ja'.
 	 */
 	public function __construct( $group, $code = 'ja' ) {
 		if ( is_object( $group ) ) {
