<?php

/**
 * JSON file format support
 * @ingroup FFS
 */
class JsonFFS extends JavaScriptFFS {

	/**
	 * @param $key string
	 *
	 * @return string
	 */
	protected function transformKey( $key ) {
		return '"' . $key . '"';
	}

	/**
	 * @param $code string
	 * @param $authors array
	 * @return string
	 */
<<<<<<< HEAD
=======
	public function readFromVariable( $data ) {
		$messages = (array) FormatJSON::decode( $data, /*as array*/true );
		$authors = array();
		$metadata = array();

		if ( isset( $messages['@metadata']['authors'] ) ) {
			$authors = (array)$messages['@metadata']['authors'];
			unset( $messages['@metadata']['authors'] );
		}

		if ( isset( $messages['@metadata'] ) ) {
			$metadata = $messages['@metadata'];
		}

		unset( $messages['@metadata'] );
>>>>>>> d3b2cdd3

	protected function header( $code, $authors ) {
		global $wgSitename;

		/** @cond doxygen_bug */
		return "{";
	}

	/**
	 * @return string
	 */

	protected function footer() {
		return "}\n";
	}
}<|MERGE_RESOLUTION|>--- conflicted
+++ resolved
@@ -1,34 +1,41 @@
 <?php
+/**
+ * Support for JSON message file format.
+ *
+ * @file
+ * @author Niklas Laxström
+ * @copyright Copyright © 2012, Niklas Laxström
+ * @license http://www.gnu.org/copyleft/gpl.html GNU General Public License 2.0 or later
+ */
 
 /**
- * JSON file format support
+ * JsonFFS implements a message format where messages are encoded
+ * as key-value pairs in JSON objects. The format is extended to
+ * support author information under the special @metadata key.
+ *
  * @ingroup FFS
+ * @since 2012-09-21
  */
-class JsonFFS extends JavaScriptFFS {
-
+class JsonFFS extends SimpleFFS {
 	/**
-	 * @param $key string
-	 *
-	 * @return string
+	 * @param $data
+	 * @return bool
 	 */
-	protected function transformKey( $key ) {
-		return '"' . $key . '"';
+	public static function isValid( $data ) {
+		return is_array( FormatJSON::decode( $data, /*as array*/true ) );
 	}
 
 	/**
-	 * @param $code string
-	 * @param $authors array
-	 * @return string
+	 * @param array $data
+	 * @return array
 	 */
-<<<<<<< HEAD
-=======
 	public function readFromVariable( $data ) {
 		$messages = (array) FormatJSON::decode( $data, /*as array*/true );
 		$authors = array();
 		$metadata = array();
 
 		if ( isset( $messages['@metadata']['authors'] ) ) {
-			$authors = (array)$messages['@metadata']['authors'];
+			$authors = (array) $messages['@metadata']['authors'];
 			unset( $messages['@metadata']['authors'] );
 		}
 
@@ -37,20 +44,59 @@
 		}
 
 		unset( $messages['@metadata'] );
->>>>>>> d3b2cdd3
 
-	protected function header( $code, $authors ) {
-		global $wgSitename;
+		$messages = $this->group->getMangler()->mangle( $messages );
 
-		/** @cond doxygen_bug */
-		return "{";
+		return array(
+			'MESSAGES' => $messages,
+			'AUTHORS' => $authors,
+			'METADATA' => $metadata,
+		);
 	}
 
 	/**
+	 * @param MessageCollection $collection
 	 * @return string
 	 */
+	protected function writeReal( MessageCollection $collection ) {
+		$messages = array();
+		$template = $this->read( $collection->getLanguage() );
 
-	protected function footer() {
-		return "}\n";
+		if ( isset( $template['METADATA'] ) ) {
+			$messages['@metadata'] = $template['METADATA'];
+		}
+
+		$mangler = $this->group->getMangler();
+
+		/**
+		 * @var $m ThinMessage
+		 */
+		foreach ( $collection as $key => $m ) {
+			$value = $m->translation();
+			if ( $value === null ) {
+				continue;
+			}
+
+			if ( $m->hasTag( 'fuzzy' ) ) {
+				$value = str_replace( TRANSLATE_FUZZY, '', $value );
+			}
+
+			$key = $mangler->unmangle( $key );
+			$messages[$key] = $value;
+		}
+
+		$authors = $collection->getAuthors();
+		$authors = $this->filterAuthors( $authors, $collection->code );
+
+		if ( $authors !== array() ) {
+			$messages['@metadata']['authors'] = $authors;
+		}
+
+		// Do not create empty files
+		if ( !count( $messages ) ) {
+			return '';
+		}
+
+		return FormatJSON::encode( $messages, /*pretty*/true );
 	}
 }