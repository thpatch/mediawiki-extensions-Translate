--- conflicted
+++ resolved
@@ -291,11 +291,6 @@
 			$languages[] = "$name $percentImage";
 		}
 
-<<<<<<< HEAD
-		global $wgLang;
-		$legend = '<span lang="' . $wgLang->getCode(). '">'. wfMsg( 'tpt-languages-legend' ) . '</span>';
-=======
->>>>>>> e5bae0da
 		// dirmark (rlm/lrm) is added, because languages with RTL names can
 		// mess the display
 		$lang = Language::factory( $userLangCode );
@@ -312,7 +307,8 @@
 		$out .= Html::openElement( 'tbody' );
 		$out .= Html::openElement( 'tr', array( 'valign' => 'top' ) );
 		$out .= Html::rawElement( 'td',
-			array( 'class' => 'mw-pt-languages-label' ),
+			array( 'class' => 'mw-pt-languages-label',
+				   'lang' => $lang->getCode() ),
 			wfMessage( 'tpt-languages-legend' )->escaped()
 		);
 		$out .= Html::rawElement( 'td',
