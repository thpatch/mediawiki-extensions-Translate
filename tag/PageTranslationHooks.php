<?php
/**
 * Contains class with page translation feature hooks.
 *
 * @file
 * @author Niklas Laxström
 * @copyright Copyright © 2008-2012, Niklas Laxström
 * @license http://www.gnu.org/copyleft/gpl.html GNU General Public License 2.0 or later
 */

/**
 * Hooks for page translation.
 *
 * @ingroup PageTranslation
 */
class PageTranslationHooks {
	// Uuugly hack
	static $allowTargetEdit = false;

	/**
	 * Hook: ParserBeforeStrip
	 * @param $parser Parser
	 * @param $text
	 * @param $state
	 * @return bool
	 */
	public static function renderTagPage( $parser, &$text, $state ) {
		$title = $parser->getTitle();

		if ( strpos( $text, '<translate>' ) !== false ) {
			try {
				$parse = TranslatablePage::newFromText( $parser->getTitle(), $text )->getParse();
				$text = $parse->removeTranslationMarkup($text);
			} catch ( TPException $e ) {
				// Show ugly preview without processed <translate> tags
			}
		}

		// Set display title
		$page = TranslatablePage::isTranslationPage( $title );
		if ( !$page ) {
			return true;
		}

		list( , $code ) = TranslateUtils::figureMessage( $title->getText() );
		$name = $page->getPageDisplayTitle( $code );

		if ( $name ) {
			// BC for MW < 1.19
			if ( is_callable( array( $parser, 'recursivePreprocess' ) ) ) {
				$name = $parser->recursivePreprocess( $name );
			}
			$parser->getOutput()->setDisplayTitle( $name );
		}

		return true;
	}

	/**
	 * Set the right page content language for translated pages ("Page/xx").
	 * Hook: PageContentLanguage
	 */
	public static function onPageContentLanguage( Title $title, /*string*/ &$pageLang ) {
		// For translation pages, parse plural, grammar etc with correct language, and set the right direction
		if ( TranslatablePage::isTranslationPage( $title ) ) {
			list( , $code ) = TranslateUtils::figureMessage( $title->getText() );
			$pageLang = $code;
		}
		else if ( TranslatablePage::isSourcePage( $title ) ) {
			$pageLang = "ja";
		}

		return true;
	}

	/// Hook: OutputPageBeforeHTML
	public static function injectCss( OutputPage $outputpage, /*string*/ $text ) {
		$outputpage->addModules( 'ext.translate' );

		return true;
	}

	/**
	 * Hook: ArticleSaveComplete, PageContentSaveComplete
	 *
	 * @param $article Article
	 * @param User $user
	 * @param $content string|TextContent
	 * @param $summary string
	 * @param $minor bool
	 * @param $_
	 * @param $_
	 * @param $flags
	 * @param $revision Revision
	 * @return bool
	 */
	public static function onSectionSave( $article, User $user, $content, $summary,
		$minor, $_, $_, $flags, $revision ) {
		$title = $article->getTitle();

		if ( $content instanceof TextContent ) {
			$text = $content->getNativeData();
		} elseif ( is_string( $content ) ) {
			// BC 1.20
			$text = $content;
		} else {
			// Screw it, not interested
			return true;
		}

		// Some checks
		$handle = new MessageHandle( $title );

		// We are only interested in the translations namespace
		if ( !$handle->isPageTranslation() || !$handle->isValid() ) {
			return true;
		}

		// Do not trigger renders for fuzzy
		if ( strpos( $text, TRANSLATE_FUZZY ) !== false ) {
			return true;
		}

		$group = $handle->getGroup();
		if ( !$group instanceof WikiPageMessageGroup ) {
			return true;
		}

		// Finally we know the title and can construct a Translatable page
		$page = TranslatablePage::newFromTitle( $group->getTitle() );

		// Add a tracking mark
		if ( $revision !== null ) {
			self::addSectionTag( $title, $revision->getId(), $page->getMarkedTag() );
		}

		// Update the target translation page
		if ( !$handle->isDoc() ) {
			$code = $handle->getCode();
			self::updateTranslationPage( $page, $code, $user, $flags, $summary );
		}

		return true;
	}

	protected static function addSectionTag( Title $title, $revision, $pageRevision ) {
		if ( $pageRevision === null ) {
			throw new MWException( 'Page revision is null' );
		}

		$dbw = wfGetDB( DB_MASTER );

		$conds = array(
			'rt_page' => $title->getArticleID(),
			'rt_type' => RevTag::getType( 'tp:transver' ),
			'rt_revision' => $revision
		);
		$dbw->delete( 'revtag', $conds, __METHOD__ );

		$conds['rt_value'] = $pageRevision;

		$dbw->insert( 'revtag', $conds, __METHOD__ );
	}

	public static function updateTranslationPage( TranslatablePage $page,
		$code, $user, $flags, $summary ) {

		$source = $page->getTitle();
		$target = Title::makeTitle( $source->getNamespace(), $source->getDBkey() . "/$code" );

		// We don't know and don't care
		$flags &= ~EDIT_NEW & ~EDIT_UPDATE;

		// Update the target page
		$job = RenderJob::newJob( $target );
		$job->setUser( $user );
		$job->setSummary( $summary );
		$job->setFlags( $flags );
		$job->run();

		// Regenerate translation caches
		$page->getTranslationPercentages( 'force' );

		// Invalidate caches
		$pages = $page->getTranslationPages();
		foreach ( $pages as $title ) {
			$article = new Article( $title, 0 );
			$article->doPurge();
		}

		// And the source page itself too
		$article = new Article( $page->getTitle(), 0 );
		$article->doPurge();
	}

	/**
	 * @param $data
	 * @param $params
	 * @param $parser Parser
	 * @return string
	 */
	public static function languages( $data, $params, $parser ) {
		$currentTitle = $parser->getTitle();

		// Check if this is a source page or a translation page
		$page = TranslatablePage::newFromTitle( $currentTitle );
		if ( $page->getMarkedTag() === false ) {
			$page = TranslatablePage::isTranslationPage( $currentTitle );
		}

		if ( $page === false || $page->getMarkedTag() === false ) {
			return '';
		}

		$status = $page->getTranslationPercentages();
		if ( !$status ) {
			return '';
		}

		// If priority languages have been set always show those languages
		$priorityLangs = TranslateMetadata::get( $page->getMessageGroupId(), 'prioritylangs' );
		$priorityForce = TranslateMetadata::get( $page->getMessageGroupId(), 'priorityforce' );
		$filter = null;
		if ( strlen( $priorityLangs ) > 0 ) {
			$filter = array_flip( explode( ',', $priorityLangs ) );
		}
		if ( $filter !== null ) {
			// If translation is restricted to some languages, only show them
			if ( $priorityForce === 'on' ) {
				// Do not filter the source language link
				$filter[$page->getMessageGroup()->getSourceLanguage()] = true;
				$status = array_intersect_key( $status, $filter );
			}
			foreach ( $filter as $langCode => $value ) {
				if ( !isset( $status[$langCode] ) ) {
					// We need to show all priority languages even if no translation started
					$status[$langCode] = 0;
				}
			}
		}

		// Fix title
		$pageTitle = $page->getTitle();

		// Sort by language code, which seems to be the only sane method
		ksort( $status );

		// This way the parser knows to fragment the parser cache by language code
		$userLangCode = $parser->getOptions()->getUserLang();
		$userLangDir = $parser->getOptions()->getUserLangObj()->getDir();
		$sourceLanguage = $page->getMessageGroup()->getSourceLanguage();

		$languages = array();
		foreach ( $status as $code => $percent ) {
			$name = TranslateUtils::getLanguageName( $code, false, $userLangCode );
			$name = htmlspecialchars( $name ); // Unlikely, but better safe
<<<<<<< HEAD
			$name = '<span lang="' . $code . '">'. $name . '</span>';
=======
			$name = $name;
>>>>>>> 5e7bfabd

			/* Percentages are too accurate and take more
			 * space than simple images */
			$percent *= 100;
			if     ( $percent < 20 ) { $image = 1; }
			elseif ( $percent < 40 ) { $image = 2; }
			elseif ( $percent < 60 ) { $image = 3; }
			elseif ( $percent < 80 ) { $image = 4; }
			else                     { $image = 5; }

			$percentImage = Xml::element( 'img', array(
				'src'   => TranslateUtils::assetPath( "resources/images/prog-$image.png" ),
				'alt'   => "$percent%", // @todo i18n missing.
				'title' => "$percent%", // @todo i18n missing.
				'width' => '9',
				'height' => '9',
			) );

			// Add links to other languages
			$suffix = ( $code === $sourceLanguage ) ? '' : "/$code";
			$targetTitleString = $pageTitle->getDBkey() . $suffix;
			$subpage = Title::makeTitle( $pageTitle->getNamespace(), $targetTitleString );

			$classes = array();
			if ( $code === $userLangCode ) {
				$classes[] = 'mw-pt-languages-ui';
			}
			if ( $currentTitle->equals( $subpage ) ) {
				$classes[] = 'mw-pt-languages-selected';
			}
			if ( count( $classes ) ) {
				$attribs = array( 'class' => implode( ' ', $classes ) );
				$name = Html::rawElement( 'span', $attribs, $name );
			}

			if ( $currentTitle->equals( $subpage ) ) {
				// No further processing needed
			} elseif ( $subpage->isKnown() ) {
				$name = Linker::linkKnown( $subpage, $name );
			} else {
				/* When language is included because it is a priority language,
				 * but translation does not yet exist, link directly to the
				 * translation view. */
				$specialTranslateTitle = SpecialPage::getTitleFor( 'Translate' );
				$params = array(
					'group' => $page->getMessageGroupId(),
					'language' => $code,
					'task' => 'view'
				);
				$attribs = array(
					'title' => wfMessage( 'tpt-languages-zero' )->text(),
					'class' => 'new', // For red link color
				);
				$name = Linker::link( $specialTranslateTitle, $name, $attribs, $params );
			}

			$languages[] = "$name $percentImage";
		}

		// dirmark (rlm/lrm) is added, because languages with RTL names can
		// mess the display
		$lang = Language::factory( $userLangCode );
		$sep = wfMessage( 'tpt-languages-separator' )->inLanguage( $lang )->plain();
		$sep .= $lang->getDirMark();
		$languages = implode( $sep, $languages );

		$out = Html::openElement( 'div', array(
			'class' => 'mw-pt-languages noprint',
			'lang' => $userLangCode,
			'dir' => $userLangDir
		) );
		$out .= Html::openElement( 'table' );
		$out .= Html::openElement( 'tbody' );
		$out .= Html::openElement( 'tr', array( 'valign' => 'top' ) );
		$out .= Html::rawElement( 'td',
			array( 'class' => 'mw-pt-languages-label' ),
			wfMessage( 'tpt-languages-legend' )->escaped()
		);
		$out .= Html::rawElement( 'td',
			array( 'class' => 'mw-pt-languages-list' ),
			$languages
		);
		$out .= Html::closeElement( 'tr' );
		$out .= Html::closeElement( 'tbody' );
		$out .= Html::closeElement( 'table' );
		$out .= Html::closeElement( 'div' );

		return $out;
	}

	/**
	 * Display nice error for editpage.
	 * Hook: EditFilterMerged, EditFilterMergedContent
	 */
	public static function tpSyntaxCheckForEditPage( $editpage, $content, &$error, $summary ) {
		if ( $content instanceof TextContent ) {
			$text = $content->getNativeData();
		} elseif ( is_string( $content ) ) {
			// BC 1.20
			$text = $content;
		} else {
			// Screw it, not interested
			return true;
		}

		if ( strpos( $text, '<translate>' ) === false ) {
			return true;
		}

		$page = TranslatablePage::newFromText( $editpage->mTitle, $text );
		try {
			$page->getParse();
		} catch ( TPException $e ) {
			$error .= Html::rawElement( 'div', array( 'class' => 'error' ), $e->getWikiText() );
		}

		return true;
	}

	/**
	 * When attempting to save, last resort. Edit page would only display
	 * edit conflict if there wasn't tpSyntaxCheckForEditPage
	 * Hook: ArticleSave, PageContentSave
	 * @param $article Article
	 * @param $user User
	 * @param $content string|TextContent
	 * @param $summary string
	 * @param $minor bool
	 * @param $_
	 * @param $_
	 * @param $flags
	 * @param $status string
	 * @return bool
	 */
	public static function tpSyntaxCheck( $article, $user, $content, $summary,
			$minor, $_, $_, $flags, $status ) {

		if ( $content instanceof TextContent ) {
			$text = $content->getNativeData();
		} elseif ( is_string( $content ) ) {
			// BC 1.20
			$text = $content;
		} else {
			// Screw it, not interested
			return true;
		}

		// Quick escape on normal pages
		if ( strpos( $text, '<translate>' ) === false ) {
			return true;
		}

		$page = TranslatablePage::newFromText( $article->getTitle(), $text );
		try {
			$page->getParse();
		} catch ( TPException $e ) {
			call_user_func_array( array( $status, 'fatal' ), $e->getMsg() );
			return false;
		}

		return true;
	}

	/**
	 * Hook: ArticleSaveComplete, PageContentSaveComplete
	 * @param $article Article
	 * @param $user User
	 * @param $content string|TextContent
	 * @param $summary string
	 * @param $minor bool
	 * @param $_
	 * @param $_
	 * @param $flags
	 * @param $revision Revision|null
	 * @return bool
	 */
	public static function addTranstag( $article, $user, $content, $summary,
			$minor, $_, $_, $flags, $revision ) {
		// We are not interested in null revisions
		if ( $revision === null ) {
			return true;
		}

		if ( $content instanceof TextContent ) {
			$text = $content->getNativeData();
		} elseif ( is_string( $content ) ) {
			// BC 1.20
			$text = $content;
		} else {
			// Screw it, not interested
			return true;
		}

		// Quick escape on normal pages
		if ( strpos( $text, '</translate>' ) === false ) {
			return true;
		}

		// Add the ready tag
		$page = TranslatablePage::newFromTitle( $article->getTitle() );
		$page->addReadyTag( $revision->getId() );

		return true;
	}

	/**
	 * Page moving and page protection (and possibly other things) creates null
	 * revisions. These revisions re-use the previous text already stored in
	 * the database. Those however do not trigger re-parsing of the page and
	 * thus the ready tag is not updated. This watches for new revisions,
	 * checks if they reuse existing text, checks whether the parent version
	 * is the latest version and has a ready tag. If that is the case,
	 * also adds a ready tag for the new revision (which is safe, because
	 * the text hasn't changed). The interface will say that there has been
	 * a change, but shows no change in the content. This lets the user to
	 * update the translation pages in the case, the non-text changes affect
	 * the rendering of translation pages. I'm not aware of any such cases
	 * at the moment.
	 * Hook: RevisionInsertComplete
	 * @since 2012-05-08
	 */
	public static function updateTranstagOnNullRevisions( Revision $rev, $text, $flags ) {
		$title = $rev->getTitle();

		/* Title might be null when using replicated databases.
		 * Even in that case null revisions should have valid
		 * titles since e778bf8. See bug 32983. */
		if ( !$title ) {
			return true;
		}

		$newRevId = $rev->getId();
		$oldRevId = $rev->getParentId();
		$newTextId = $rev->getTextId();

		/* This hook doesn't provide any way to detech null revisions
		 * without extra query */
		$dbw = wfGetDB( DB_MASTER );
		$table = 'revision';
		$field = 'rev_text_id';
		$conds = array(
			'rev_page' => $rev->getPage(),
			'rev_id' => $oldRevId,
		);
		// FIXME: optimize away this query. Bug 36588.
		$oldTextId = $dbw->selectField( $table, $field, $conds, __METHOD__ );

		if ( strval( $newTextId ) !== strval( $oldTextId ) ) {
			// Not a null revision, bail out.
			return true;
		}

		$page = TranslatablePage::newFromTitle( $title );
		if ( $page->getReadyTag( DB_MASTER ) === $oldRevId ) {
			$page->addReadyTag( $newRevId );
		}
		return true;
	}

	/**
	 * Prevent editing of unknown pages in Translations namespace.
	 * Hook: getUserPermissionsErrorsExpensive
	 */
	public static function preventUnknownTranslations( Title $title, User $user, $action, &$result ) {
		$handle = new MessageHandle( $title );
		if ( $handle->isPageTranslation() && $action === 'edit' ) {
			if ( !$handle->isValid() ) {
				$result = array( 'tpt-unknown-page' );
				return false;
			}
		}
		return true;
	}

	/**
	 * Prevent editing of restricted languages
	 * Hook: getUserPermissionsErrorsExpensive
	 * @since 2012-03-01
	 */
	public static function preventRestrictedTranslations( Title $title, User $user, $action, &$result ) {
		// Preventing editing (includes creation) should be enough
		if ( $action !== 'edit' ) {
			return true;
		}

		$handle = new MessageHandle( $title );
		if ( !$handle->isValid() ) {
			return true;
		}

		// Get the primary group id
		$ids = $handle->getGroupIds();
		$groupId = $ids[0];

		// Check if anything is prevented for the group in the first place
		$force = TranslateMetadata::get( $groupId, 'priorityforce' );
		if ( $force !== 'on' ) {
			return true;
		}

		// And finally check whether the language is not included in whitelist
		$languages = TranslateMetadata::get( $groupId, 'prioritylangs' );
		$filter = array_flip( explode( ',', $languages ) );
		if ( !isset( $filter[$handle->getCode()] ) ) {
			// TODO: default reason if none provided
			$reason = TranslateMetadata::get( $groupId, 'priorityreason' );
			$result = array( 'tpt-translation-restricted', $reason );
			return false;
		}

		return true;
	}



	/**
	 * Prevent editing of translation pages directly.
	 * Hook: getUserPermissionsErrorsExpensive
	 */
	public static function preventDirectEditing( Title $title, User $user, $action, &$result ) {
		$page = TranslatablePage::isTranslationPage( $title );
		$whitelist = array(
			'read' => true,
			'delete' => true,
			'review' => true, // FlaggedRevs
		);

		if ( $page !== false && !isset( $whitelist[$action] ) ) {
			if ( self::$allowTargetEdit ) {
				return true;
			}

			if ( $page->getMarkedTag() ) {
				list( , $code ) = TranslateUtils::figureMessage( $title->getText() );
				$result = array(
					'tpt-target-page',
					$page->getTitle()->getPrefixedText(),
					$page->getTranslationUrl( $code )
				);

				return false;
			}
		}

		return true;
	}

	/**
	 * Redirects the delete action to our own for translatable pages.
	 * Hook: ArticleConfirmDelete
	 *
	 * @param $article Article
	 * @param $out OutputPage
	 * @param $reason
	 *
	 * @return bool
	 */
	public static function disableDelete( $article, $out, &$reason ) {
		$title = $article->getTitle();
		if ( TranslatablePage::isSourcePage( $title ) || TranslatablePage::isTranslationPage( $title ) ) {
			$new = SpecialPage::getTitleFor( 'PageTranslationDeletePage', $title->getPrefixedText() );
			$out->redirect( $new->getFullUrl() );
		}
		return true;
	}

	/**
	 * Hook: ArticleViewHeader
	 *
	 * @param $article Article
	 * @param $outputDone
	 * @param $pcache
	 * @return bool
	 */
	public static function translatablePageHeader( &$article, &$outputDone, &$pcache ) {
		if ( $article->getOldID() ) {
			return true;
		}

		$title = $article->getTitle();

		if ( TranslatablePage::isTranslationPage( $title ) )  {
			self::translationPageHeader( $title );
		} else {
			// Check for pages that are tagged or marked
			self::sourcePageHeader( $title );
		}

		return true;
	}

	protected static function sourcePageHeader( Title $title ) {
		global $wgUser, $wgLang;

		$page = TranslatablePage::newFromTitle( $title );

		$marked = $page->getMarkedTag();
		$ready = $page->getReadyTag();

		$title = $page->getTitle();

		$latest = $title->getLatestRevId();
		$canmark = $ready === $latest && $marked !== $latest;

		$actions = array();

		if ( $marked && $wgUser->isAllowed( 'translate' ) ) {
			$par = array(
				'group' => $page->getMessageGroupId(),
				'language' => $wgLang->getCode(),
				'task' => 'view'
			);

			$translate = SpecialPage::getTitleFor( 'Translate' );
			$linkDesc  = '<span lang="' . $wgLang->getCode(). '">'. wfMessage( 'translate-tag-translate-link-desc' ) . '</span>';
			$actions[] = Linker::link( $translate, $linkDesc, array(), $par );
		}

		if ( $canmark ) {
			$diffUrl = $title->getFullUrl( array( 'oldid' => $marked, 'diff' => $latest ) );
			$par = array( 'target' => $title->getPrefixedText() );
			$translate = SpecialPage::getTitleFor( 'PageTranslation' );

			if ( $wgUser->isAllowed( 'pagetranslation' ) ) {
				// This page has never been marked
				if ( $marked === false ) {
					$linkDesc  = '<span lang="' . $wgLang->getCode(). '">'. wfMessage( 'translate-tag-markthis' )->escaped()  . '</span>';
					$actions[] = Linker::link( $translate, $linkDesc, array(), $par );
				} else {
					$markUrl = $translate->getFullUrl( $par );
					$actions[] = '<span lang="' . $wgLang->getCode(). '">'. wfMessage( 'translate-tag-markthisagain', $diffUrl, $markUrl )->parse()  . '</span>';
				}
			} else {
				$actions[] = '<span lang="' . $wgLang->getCode(). '">'. wfMessage( 'translate-tag-hasnew', $diffUrl )->parse() . '</span>';
			}
		}

		if ( !count( $actions ) ) {
			return;
		}

		$legend  = Html::rawElement(
			'div',
			array( 'class' => 'mw-pt-translate-header noprint nomobile' ),
			$wgLang->semicolonList( $actions )
		) . Html::element( 'hr' );

		global $wgOut;

		$wgOut->addHTML( $legend );
	}

	protected static function translationPageHeader( Title $title ) {
		global $wgOut;

		if ( !$title->exists() ) {
			return;
		}

		// Check if applicable
		$page = TranslatablePage::isTranslationPage( $title );
		if ( $page === false ) {
			return;
		}

		list( , $code ) = TranslateUtils::figureMessage( $title->getText() );

		// Get the translation percentage
		$pers = $page->getTranslationPercentages();
		$per = 0;
		if ( isset( $pers[$code] ) ) {
			$per = $pers[$code] * 100;
		}
		$titleText = $page->getTitle()->getPrefixedText();
		$url = $page->getTranslationUrl( $code );

		// Output
		$wrap = '<div class="mw-translate-page-info">$1</div>';
		$wgOut->wrapWikiMsg( $wrap, array( 'tpt-translation-intro', $url, $titleText, $per ) );

		if ( floor( $per ) < 100 ) {
			$groupId = $page->getMessageGroup()->getId();
			$stats = MessageGroupStats::forItem( $groupId, $code );
			$fuzzy = $stats[MessageGroupStats::FUZZY];
			if ( $fuzzy ) {
				// Only show if there is fuzzy messages
				$wrap = '<div class="mw-translate-page-info mw-translate-fuzzy">$1</div>';
				$wgOut->wrapWikiMsg( $wrap, array( 'tpt-translation-intro-fuzzy' ) );
			}
		}

		$wgOut->addHTML( '<hr />' );
	}

	/**
	 * @param $updater LinksUpdate
	 * @return bool
	 */
	public static function preventCategorization( $updater ) {
		$handle = new MessageHandle( $updater->getTitle() );
		if ( $handle->isPageTranslation() && !$handle->isDoc() ) {
			$updater->mCategories = array();
		}
		return true;
	}

	/**
	 * @param $type
	 * @param $action
	 * @param $title Title
	 * @param $forUI bool
	 * @param $params array
	 * @return string
	 */
	public static function formatLogEntry( $type, $action, $title, $forUI, $params ) {
		global $wgLang, $wgContLang;

		$language = $forUI === null ? $wgContLang : $wgLang;

		// New logging system already unserializes it for us
		if ( isset( $params['user'] ) ) {
			$_ = $params;
		} else {
			$_ = unserialize( $params[0] );
		}
		$user =  $_['user'];

		if ( $action === 'mark' ) {
			return wfMessage(
				'pt-log-mark',
				$title->getPrefixedText(),
				$user, $_['revision'] )->inLanguage( $language )->parse();
		} elseif ( $action === 'unmark' ) {
			return wfMessage(
				'pt-log-unmark',
				$title->getPrefixedText(),
				$user )->inLanguage( $language )->parse();
		} elseif ( $action === 'moveok' ) {
			// Old entries are missing the target
			$target = isset( $_['target'] ) ? $_['target'] : '[[]]';
			return wfMessage(
				'pt-log-moveok',
				$title->getPrefixedText(),
				$user,
				$target )	->inLanguage( $language )->parse();
		} elseif ( $action === 'movenok' ) {
			return wfMessage( 'pt-log-movenok',
				$title->getPrefixedText(),
				$user, $_['target'] )->inLanguage( $language )->parse();
		} elseif ( $action === 'deletefnok' ) {
			return wfMessage(
				'pt-log-delete-full-nok',
			 	$title->getPrefixedText(),
			 	$user, $_['target'] )->inLanguage( $language )->parse();
		} elseif ( $action === 'deletelnok' ) {
			return wfMessage(
				'pt-log-delete-lang-nok',
				$title->getPrefixedText(),
				$user, $_['target'] )->inLanguage( $language )->parse();
		} elseif ( $action === 'deletefok' ) {
			return wfMessage(
				'pt-log-delete-full-ok',
				$title->getPrefixedText(), $user )->inLanguage( $language )->parse();
		} elseif ( $action === 'deletelok' ) {
			return wfMessage(
				'pt-log-delete-lang-ok',
				$title->getPrefixedText(), $user )->inLanguage( $language )->parse();
		} elseif ( $action === 'encourage' ) {
			return wfMessage(
				'pt-log-encourage',
				$title->getPrefixedText(),
				$user )->inLanguage( $language )->parse();
		} elseif ( $action === 'discourage' ) {
			return wfMessage( 'pt-log-discourage',
				$title->getPrefixedText(),
				$user )->inLanguage( $language )->parse();
		} elseif ( $action === 'prioritylanguages' ) {
			if ( $_['languages'] === false ) {
				return wfMessage(
					'pt-log-priority-langs-unset',
					$title->getPrefixedText(),
					$user )->inLanguage( $language )->parse();
			} elseif ( $_['force'] === 'on' ) {
				return wfMessage(
					'pt-log-priority-langs-force',
					$title->getPrefixedText(), $user,
					$_['languages'],
					$_['reason'] )->inLanguage( $language )->parse();
			} else {
				return wfMessage(
					'pt-log-priority-langs',
					$title->getPrefixedText(),
					$user , $_['languages'],
					$_['reason'] )->inLanguage( $language )->parse();
			}
		} elseif ( $action === 'associate' ) {
			return wfMessage(
				'pt-log-aggregategroup-associate',
				$title->getPrefixedText(),
				$user,
				$_['aggregategroup'] )->inLanguage( $language )->parse();
		} elseif ( $action === 'dissociate' ) {
			return wfMessage(
				'pt-log-aggregategroup-dissociate',
				$title->getPrefixedText(),
				$user, $_['aggregategroup'] )->inLanguage( $language )->parse();
		}
		return '';
	}

	/// Hook: SpecialPage_initList
	public static function replaceMovePage( &$list ) {
		$old = is_array( $list['Movepage'] );
		$list['Movepage'] = array( 'SpecialPageTranslationMovePage', $old );
		return true;
	}

	/// Hook: getUserPermissionsErrorsExpensive
	public static function lockedPagesCheck( Title $title, User $user, $action, &$result ) {
		if ( $action == 'read' ) {
			return true;
		}

		$cache = wfGetCache( CACHE_ANYTHING );
		$key = wfMemcKey( 'pt-lock', $title->getPrefixedText() );
		// At least memcached mangles true to "1"
		if ( $cache->get( $key ) == true ) {
			$result = array( 'pt-locked-page' );
			return false;
		}

		return true;
	}

	/// Hook: SkinSubPageSubtitle
	public static function replaceSubtitle( &$subpages, $skin = null , $out = null ) {
		global $wgOut;
		// $out was only added in some MW version
		if ( $out === null ) {
			$out = $wgOut;
		}

		if ( !TranslatablePage::isTranslationPage( $out->getTitle() )
				&& !TranslatablePage::isSourcePage( $out->getTitle() ) ) {
			return true;
		}

		// Copied from Skin::subPageSubtitle()
		if ( $out->isArticle() && MWNamespace::hasSubpages( $out->getTitle()->getNamespace() ) ) {
			$ptext = $out->getTitle()->getPrefixedText();
			if ( preg_match( '/\//', $ptext ) ) {
				$links = explode( '/', $ptext );
				array_pop( $links );
				// Also pop of one extra for language code is needed
				if ( TranslatablePage::isTranslationPage( $out->getTitle() ) ) {
					array_pop( $links );
				}
				$c = 0;
				$growinglink = '';
				$display = '';

				foreach ( $links as $link ) {
					$growinglink .= $link;
					$display .= $link;
					$linkObj = Title::newFromText( $growinglink );

					if ( is_object( $linkObj ) && $linkObj->exists() ) {
						$getlink = Linker::linkKnown(
							SpecialPage::getTitleFor( 'MyLanguage', $growinglink ),
							htmlspecialchars( $display )
						);

						$c++;

						if ( $c > 1 ) {
							$subpages .= wfMessage( 'pipe-separator' )->plain();
						} else  {
							// This one is stupid imho, doesn't work with chihuahua
							// $subpages .= '&lt; ';
						}

						$subpages .= $getlink;
						$display = '';
					} else {
						$display .= '/';
					}
					$growinglink .= '/';
				}
			}
			return false;
		}

		return true;
	}

	/// Hook: SpecialTranslate::executeTask
	public static function sourceExport( RequestContext $context,
		TranslateTask $task = null, MessageGroup $group, array $options
	) {
		if ( $task || $options['taction'] !== 'export'
			|| !$group instanceof WikiPageMessageGroup ) {
			return true;
		}

		$page = TranslatablePage::newFromTitle( $group->getTitle() );
		$collection = $group->initCollection( $options['language'] );
		$collection->loadTranslations( DB_MASTER );
		$text = $page->getParse()->getTranslationPageText( $collection );
		$display = $page->getPageDisplayTitle( $options['language']  );
		if ( $display ) {
			$text = "{{DISPLAYTITLE:$display}}$text";
		}
		$output = Html::element( 'textarea', array( 'rows' => 25 ), $text );
		$context->getOutput()->addHtml( $output );
		return false;
	}

}<|MERGE_RESOLUTION|>--- conflicted
+++ resolved
@@ -254,11 +254,7 @@
 		foreach ( $status as $code => $percent ) {
 			$name = TranslateUtils::getLanguageName( $code, false, $userLangCode );
 			$name = htmlspecialchars( $name ); // Unlikely, but better safe
-<<<<<<< HEAD
-			$name = '<span lang="' . $code . '">'. $name . '</span>';
-=======
 			$name = $name;
->>>>>>> 5e7bfabd
 
 			/* Percentages are too accurate and take more
 			 * space than simple images */
