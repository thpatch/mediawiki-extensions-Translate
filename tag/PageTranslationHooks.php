--- conflicted
+++ resolved
@@ -307,8 +307,7 @@
 		$out .= Html::openElement( 'tbody' );
 		$out .= Html::openElement( 'tr', array( 'valign' => 'top' ) );
 		$out .= Html::rawElement( 'td',
-			array( 'class' => 'mw-pt-languages-label',
-				   'lang' => $lang->getCode() ),
+			array( 'class' => 'mw-pt-languages-label' ),
 			wfMessage( 'tpt-languages-legend' )->escaped()
 		);
 		$out .= Html::rawElement( 'td',
@@ -581,11 +580,7 @@
 			);
 
 			$translate = SpecialPage::getTitleFor( 'Translate' );
-<<<<<<< HEAD
-			$linkDesc  = '<span lang="' . $wgLang->getCode(). '">'. wfMsgHtml( 'translate-tag-translate-link-desc' ) . '</span>';
-=======
-			$linkDesc  = wfMessage( 'translate-tag-translate-link-desc' )->escaped();
->>>>>>> 2d9ac583
+			$linkDesc  = '<span lang="' . $wgLang->getCode(). '">'. wfMessage( 'translate-tag-translate-link-desc' ) . '</span>';
 			$actions[] = Linker::link( $translate, $linkDesc, array(), $par );
 		}
 
@@ -597,14 +592,14 @@
 			if ( $wgUser->isAllowed( 'pagetranslation' ) ) {
 				// This page has never been marked
 				if ( $marked === false ) {
-					$linkDesc  = wfMessage( 'translate-tag-markthis' )->escaped();
+					$linkDesc  = '<span lang="' . $wgLang->getCode(). '">'. wfMessage( 'translate-tag-markthis' )->escaped()  . '</span>';
 					$actions[] = Linker::link( $translate, $linkDesc, array(), $par );
 				} else {
 					$markUrl = $translate->getFullUrl( $par );
-					$actions[] = wfMessage( 'translate-tag-markthisagain', $diffUrl, $markUrl )->parse();
+					$actions[] = '<span lang="' . $wgLang->getCode(). '">'. wfMessage( 'translate-tag-markthisagain', $diffUrl, $markUrl )->parse()  . '</span>';
 				}
 			} else {
-				$actions[] = wfMessage( 'translate-tag-hasnew', $diffUrl )->parse();
+				$actions[] = '<span lang="' . $wgLang->getCode(). '">'. wfMessage( 'translate-tag-hasnew', $diffUrl )->parse() . '</span>';
 			}
 		}
 
