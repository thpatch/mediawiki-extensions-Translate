<?php
/**
 * Script for processing message changes in file based message groups.
 *
 * @author Niklas Laxstrom
 *
 * @copyright Copyright © 2012, Niklas Laxström
 * @license http://www.gnu.org/copyleft/gpl.html GNU General Public License 2.0 or later
 * @file
 */

// Standard boilerplate to define $IP
if ( getenv( 'MW_INSTALL_PATH' ) !== false ) {
	$IP = getenv( 'MW_INSTALL_PATH' );
} else {
	$dir = dirname( __FILE__ ); $IP = "$dir/../../..";
}
require_once( "$IP/maintenance/Maintenance.php" );

/**
 * Script for processing message changes in file based message groups.
 *
 * We used to process changes during web request, but that was too slow. With
 * this command line script we can do all the work needed even if it takes
 * some time.
 *
 * @since 2012-04-23
 */
class ProcessMessageChanges extends Maintenance {
	protected $changes = array();

	public function __construct() {
		parent::__construct();
		$this->mDescription = 'Script for processing message changes in file based message groups';
		$this->addOption(
			'group',
			'Comma separated list of group IDs (can use * as wildcard)',
			false, /*required*/
			true /*has arg*/
		);
	}

	public function execute() {
		$groups = MessageGroups::getGroupsByType( 'FileBasedMessageGroup' );
		$whitelist = $this->getOption( 'group' );

		if ( $whitelist ) {
			$groups = $this->filterGroups( $groups, $whitelist );
		}

		$this->counter = 0;
		foreach ( $groups as $id => $group ) {
			$this->output( "Processing $id\n" );
			$this->processMessageGroup( $group );
			if ( $this->counter > 25000 ) {
				$this->output( "Too many changes. Rerun this script after processing current changes\n" );
				break;
			}
		}
		if ( count( $this->changes ) ) {
			$this->writeChanges();
			$this->output( "Process changes with Special:ManageMessageGroups\n" );
		} else {
			$this->output( "No changes found\n" );
		}
	}

	protected function writeChanges() {
		// This method is almost identical with MessageIndex::store
		wfProfileIn( __METHOD__ );
		$array = $this->changes;
		/* This will overwrite the previous cache file if any. Once the cache
		 * file is processed with Special:ManageMessageGroups, it is
		 * renamed so that it wont be processed again. */
		$file = TranslateUtils::cacheFile( SpecialManageGroups::CHANGEFILE );
		$cache = CdbWriter::open( $file );
		$keys = array_keys( $array );
		$cache->set( '#keys', serialize( $keys ) );

		foreach ( $array as $key => $value ) {
			$value = serialize( $value );
			$cache->set( $key, $value );
		}
		$cache->close();
		wfProfileOut( __METHOD__ );
	}

	protected function processMessageGroup( FileBasedMessageGroup $group ) {
		$languages = Language::getLanguageNames( false );

		// Process the source language before others
		$sourceLanguage = $group->getSourceLanguage();
		unset( $languages[$sourceLanguage] );
		$languages = array_keys( $languages );
		$this->processLanguage( $group, $sourceLanguage );

		foreach ( $languages as $code ) {
			$this->processLanguage( $group, $code );
		}
	}

	protected function processLanguage( FileBasedMessageGroup $group, $code ) {
		wfProfileIn( __METHOD__ );
		$cache = new MessageGroupCache( $group, $code );
		$reason = 0;
		if ( !$cache->isValid( $reason ) ) {
			$this->addMessageUpdateChanges( $group, $code, $reason, $cache );

			if ( !isset( $this->changes[$group->getId()][$code] ) ) {
				/* Update the cache immediately if file and wiki state match.
				 * Otherwise the cache will get outdated compared to file state
				 * and will give false positive conflicts later. */
				$cache->create();
			}
		}
		wfProfileOut( __METHOD__ );
	}

	/**
	 * This is the detective roman. We have three sources of information:
	 * - current message state in the file
	 * - current message state in the wiki
	 * - cached message state since cache was last build
	 *   (usually after export from wiki)
	 * Now we must try to guess what in earth has driven
	 * the file state and wiki state out of sync. Then we
	 * must compile list of events that would bring those
	 * to sync. Types of events are addition, deletion,
	 * (content) change and possible rename in the future.
	 * After that the list of events are stored for later
	 * processing of a translation administrator, who can
	 * decide what actions to take on those events to bring
	 * the state more or less in sync.
	 */
	protected function addMessageUpdateChanges( FileBasedMessageGroup $group, $code, $reason, $cache ) {
		wfProfileIn( __METHOD__ );
		/* This throws a warning if message definitions are not yet
		 * cached and will read the file for definitions. */
		$wiki = $group->initCollection( $code );
		$wiki->filter( 'hastranslation', false );
		$wiki->loadTranslations();
		$wikiKeys = $wiki->getMessageKeys();

		// By-pass cached message definitions
		$file = $group->getFFS()->read( $code );
		if ( !isset( $file['MESSAGES'] ) ) {
			error_log( "{$group->getId()} has an FFS - the FFS didn't return cake for $code" );
		}
		$fileKeys = array_keys( $file['MESSAGES'] );

		$common = array_intersect( $fileKeys, $wikiKeys );

		foreach ( $common as $key ) {
			$sourceContent = $file['MESSAGES'][$key];
			$wikiContent = $wiki[$key]->translation();
			
			if ( trim( $sourceContent ) === '' ) continue;
			print("---". $sourceContent . " / " . $wikiContent . "---". "\n");

			if ( !self::compareContent( $sourceContent, $wikiContent ) ) {
				if ( $reason !== MessageGroupCache::NO_CACHE ) {
					$cacheContent = $cache->get( $key );
					if ( self::compareContent( $sourceContent, $cacheContent ) ) {
						/* This message has only changed in the wiki, which means
						 * we can ignore the difference and have it exported on
						 * next export. */
						continue;
					}
				}
				$this->addChange( 'change', $group, $code, $key, $sourceContent );
			}
		}

		$added = array_diff( $fileKeys, $wikiKeys );
		foreach ( $added as $key ) {
			$sourceContent = $file['MESSAGES'][$key];
<<<<<<< HEAD
			
			if ( trim( $sourceContent ) === '' ) continue;
			print("---". $sourceContent . "---". '\n');
=======
			if ( trim( $sourceContent ) === '' ) {
				continue;
			}
>>>>>>> 8b3edf42
			$this->addChange( 'addition', $group, $code, $key, $sourceContent );
		}

		/* Should the cache not exist, don't consider the messages
		 * missing from the file as deleted - they probably aren't
		 * yet exported. For example new language translations are
		 * exported the first time. */
		if ( $reason !== MessageGroupCache::NO_CACHE ) {
			$deleted = array_diff( $wikiKeys, $fileKeys );
			foreach ( $deleted as $key ) {
				if ( $cache->get( $key ) === false ) {
					/* This message has never existed in the cache, so it
					 * must be a newly made in the wiki. */
					continue;
				}
				$this->addChange( 'deletion', $group, $code, $key, null );
			}
		}

		wfProfileOut( __METHOD__ );
	}

	protected function addChange( $type, $group, $language, $key, $content ) {
		$this->counter++;
		$this->changes[$group->getId()][$language][$type][] = array(
			'key' => $key,
			'content' => $content,
		);
	}

	/**
	 * Compares two strings ignoring fuzzy markers.
	 * @since 2012-05-08
	 * @param string $a
	 * @param string $b
	 * @return bool
	 */
	protected static function compareContent( $a, $b ) {
		$a = str_replace( TRANSLATE_FUZZY, '', $a );
		$b = str_replace( TRANSLATE_FUZZY, '', $b );
		return $a === $b;
	}

	/**
	 * Filters groups.
	 *
	 * @since 2012-10-15
	 * @param MessageGroupBase[] $allGroups
	 * @param string $whitelist Comma separated list of group IDs that should be processed (can
	 * use * as wildcard)
	 * @return array of filtered groups
	 */
	protected function filterGroups( $groups, $whitelist ) {
		$whitelist = explode( ',', trim( $whitelist ) );
		$whitelist = MessageGroups::expandWildcards( $whitelist );

		$filtered = array();
		foreach ( $whitelist as $id ) {
			if( isset( $groups[$id] ) ) {
				$filtered[$id] = $groups[$id];
			}
		}
		return $filtered;
	}
}

$maintClass = 'ProcessMessageChanges';
require_once( RUN_MAINTENANCE_IF_MAIN );<|MERGE_RESOLUTION|>--- conflicted
+++ resolved
@@ -153,14 +153,11 @@
 		foreach ( $common as $key ) {
 			$sourceContent = $file['MESSAGES'][$key];
 			$wikiContent = $wiki[$key]->translation();
-			
-			if ( trim( $sourceContent ) === '' ) continue;
-			print("---". $sourceContent . " / " . $wikiContent . "---". "\n");
 
 			if ( !self::compareContent( $sourceContent, $wikiContent ) ) {
 				if ( $reason !== MessageGroupCache::NO_CACHE ) {
 					$cacheContent = $cache->get( $key );
-					if ( self::compareContent( $sourceContent, $cacheContent ) ) {
+				  if ( self::compareContent( $sourceContent, $cacheContent ) ) {
 						/* This message has only changed in the wiki, which means
 						 * we can ignore the difference and have it exported on
 						 * next export. */
@@ -174,15 +171,7 @@
 		$added = array_diff( $fileKeys, $wikiKeys );
 		foreach ( $added as $key ) {
 			$sourceContent = $file['MESSAGES'][$key];
-<<<<<<< HEAD
-			
 			if ( trim( $sourceContent ) === '' ) continue;
-			print("---". $sourceContent . "---". '\n');
-=======
-			if ( trim( $sourceContent ) === '' ) {
-				continue;
-			}
->>>>>>> 8b3edf42
 			$this->addChange( 'addition', $group, $code, $key, $sourceContent );
 		}
 
