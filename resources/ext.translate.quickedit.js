/**
 * JavaScript that implements the Ajax translation interface, which was at the
 * time of writing this probably the biggest usability problem in the extension.
 * Most importantly, it speeds up translating and keeps the list of translatable
 * messages open. It also allows multiple translation dialogs, for doing quick
 * updates to other messages or documentation, or translating multiple languages
 * simultaneously together with the "In other languages" display included in
 * translation helpers and implemented by utils/TranslationhHelpers.php.
 * The form itself is implemented by utils/TranslationEditPage.php, which is
 * called from Special:Translate/editpage?page=Namespace:pagename.
 *
 * TODO list:
 * * Instead of hc'd onscript, give them a class and use necessary triggers
 *
 * @author Niklas Laxström
 * @copyright Copyright © 2009-2012 Niklas Laxström
 * @license http://www.gnu.org/copyleft/gpl.html GNU General Public License 2.0 or later
 */

(function ( $, mw, undefined ) {
	"use strict";
	var dialogwidth = false,
	    translate,
	    preloads = {};

	function MessageCheckUpdater( callback ) {
		this.act = function() {
			callback();
			delete this.timeoutID;
		};

		this.setup = function() {
			this.cancel();
			var self = this;
			this.timeoutID = window.setTimeout( self.act, 1000 );
		};

		this.cancel = function() {
			if ( typeof this.timeoutID === 'number' ) {
				window.clearTimeout( this.timeoutID );
				delete this.timeoutID;
			}
		};
	}

	/**
	 * This is JS port same method of TranslateUtils.php
	 */
	function convertWhiteSpaceToHTML( text ) {
		return mw.html.escape( text )
			.replace( /^ /gm, '&#160;' )
			.replace( / $/gm, '&#160;' )
			.replace( /  /g, '&#160; ' )
			.replace( /\n/g, '<br />' );
	}

	function addAccessKeys( dialog ) {
		var buttons = {
			a: '.mw-translate-save',
			s: '.mw-translate-next',
			d: '.mw-translate-skip',
			h: '.mw-translate-history'
		};

		for ( var key in buttons ) {
			if ( !buttons.hasOwnProperty( key ) ) {
				continue;
			}

			$( buttons[key] )
				.val( function( i, b ) { return b.replace( / \(.\)$/, '' ); } )
				.removeAttr( 'accesskey' )
				.attr( 'title', '' );

			dialog.find( buttons[key] )
				.val( function( i, b ) { return b + ' (_)'.replace( '_', key ); } )
				.attr( 'accesskey', key )
				.attr( 'title', '[' + mw.util.tooltipAccessKeyPrefix + key + ']' );
		}
	}

	function registerFeatures( callbacks, form, page, group ) {
		// Enable the collapsible element
		var $identical = $( '.mw-identical-title' );
		if ( $.isFunction( $identical.makeCollapsible ) ) {
			$identical.makeCollapsible();
		}

		if ( mw.config.get( 'trlKeys' ) || $( '.tqe-inlineeditable' ).length ) {
			if ( callbacks.next === undefined ) {
				form.find( '.mw-translate-next, .mw-translate-skip' ).attr( 'disabled', 'disabled' );
			} else {
				form.find( '.mw-translate-next' ).click( function () {
					if ( callbacks.next ) {
						callbacks.next();
					}
				} );
				form.find( '.mw-translate-skip' ).click( function () {
					if ( callbacks.close ) {
						callbacks.close();
					}
					if ( callbacks.next ) {
						callbacks.next();
					}
				} );
			}
		} else {
			form.find( '.mw-translate-next, .mw-translate-skip' )
				.attr( 'disabled', 'disabled' )
				.css( 'display', 'none' );
		}
		form.find( '.mw-translate-close' ).click( function () {
			if ( callbacks.close ) {
				callbacks.close();
			}
		} );

		form.find( '.mw-translate-history' ).click( function() {
			window.open( mw.util.wikiScript() + '?action=history&title=' + form.find( 'input[name=title]' ).val() );
			return false;
		} );

		form.find( '.mw-translate-support, .mw-translate-askpermission' ).click( function() {
			// Can use .data() only with 1.4.3 or newer
			window.open( $(this).attr( 'data-load-url' ) );
			return false;
		} );

		form.find( 'input, textarea' ).focus( function() {
			addAccessKeys( form );
		} );

		form.find( 'input#summary' ).focus( function() {
			$( this ).css( 'width', '85%' );
		} );

		var textarea = form.find( '.mw-translate-edit-area' );
		textarea.css( 'display', 'block' );
		textarea.autoResize( { maxHeight: 200 } );
		textarea.focus();

		if ( form.find( '.mw-translate-messagechecks' ) ) {
			var checker = new MessageCheckUpdater( function() {
				var url = mw.config.get( 'wgScript' ) + '?title=Special:Translate/editpage&suggestions=checks&page=$1&loadgroup=$2';
				url = url.replace( '$1', encodeURIComponent( page ) ).replace( '$2', encodeURIComponent( group ) );
				$.post( url, { translation: textarea.val() }, function( mydata ) {
					form.find( '.mw-translate-messagechecks' ).replaceWith( mydata );
				} );
			} );

			textarea.keyup( function() { checker.setup(); } );
		}

		mw.translateHooks.run( 'afterRegisterFeatures', form );
	}

	translate = {
		init: function() {
			dialogwidth = $( window ).width() * 0.8;
			var $inlines = $( '.tqe-inlineeditable' );
			$inlines.dblclick( mw.translate.inlineEditor );

			var $first = $inlines.first();
			if ( $first.length ) {
				var title = $first.data( 'title' );
				var group = $first.data( 'group' );
				mw.translate.loadEditor( null, title, group, $.noop );
			}

			var prev = null;
			$inlines.each( function() {
				if ( prev ) {
					prev.next = this;
				}
				prev = this;
			} );
		},

		openDialog: function( page, group ) {
			var id = 'jsedit' +  page.replace( /[^a-zA-Z0-9_]/g, '_' );

			var dialogElement = $( '#' + id );
			if ( dialogElement.size() > 0 ) {
				dialogElement.dialog( 'option', 'position', 'top' );
				dialogElement.dialog( 'open' );
				return false;
			}

			var dialog = $( '<div>' ).attr( 'id', id ).appendTo( $( 'body' ) );

			var callbacks = {};
			callbacks.close = function () { dialog.dialog( 'close' ); };
			callbacks.next = function () { mw.translate.openNext( page, group ); };
			callbacks.success = function ( text ) {
				var $td = $( '.tqe-inlineeditable' ).filter( function () {
					return $( this ).data( 'title' ) === page.replace( '_', ' ' );
				} );
				$td
					.html( convertWhiteSpaceToHTML( text ) )
					.attr( 'dir', 'auto' ) // (bug 29233) hacky, but better than nothing
					.removeClass( 'untranslated' )
					.addClass( 'justtranslated' );
			};
			mw.translate.openEditor( dialog, page, group, callbacks );

			dialog.dialog( {
				bgiframe: true,
				width: dialogwidth,
				title: page,
				position: 'top',
				resize: function() { $( '#' + id + ' textarea' ).width( '100%' ); },
				resizeStop: function() { dialogwidth = $( '#' + id ).width(); }
			} );

			return false;
		},

		loadEditor: function( $target, page, group, callback ) {
			// Try if it has been cached
			var id = 'preload-' +  page.replace( /[^a-zA-Z0-9_]/g, '_' );
			var preload = preloads[id];
			if ( preload !== undefined ) {
				if ( $target ) {
					$target.html( preloads[id] );
					delete preloads[id];
				}
				callback();
				return;
			}

			// Load the editor into provided target or cache it locally
			var url = mw.util.wikiScript();
			var params = {
				title: 'Special:Translate/editpage',
				suggestions: 'sync',
				page: page,
				loadgroup: group
			};
			if ( $target ) {
				$target.load( url, params, callback );
				delete preloads[id];
			} else {
				$.get( url, params, function ( data ) {
					preloads[id] = data;
				} );
			}

		},

		openEditor: function( element, page, group, callbacks ) {
			var $target = $( element );
			var spinner = $( '<div>' ).attr( 'class', 'mw-ajax-loader' );
			$target.html( $( '<div>' ).attr( 'class', 'mw-ajax-dialog' ).html( spinner ) );

			mw.translate.loadEditor( $target, page, group, function() {
				if ( callbacks.load ) {
					callbacks.load( $target );
				}
				var form = $target.find( 'form' );
				registerFeatures( callbacks, form, page, group );
				form.on( 'submit', function () {
					mw.translateHooks.run( 'beforeSubmit', form );
					$( this ).ajaxSubmit( {
						dataType: 'json',
						success: function( json ) {
							mw.translateHooks.run( 'afterSubmit', form );
							if ( json.error ) {
								if( json.error.code === 'emptypage') {
									alert( mw.msg( 'api-error-emptypage' ) );
								} else {
									alert( json.error.info + ' (' + json.error.code +')' );
								}
							} else if ( json.edit.result === 'Failure' ) {
								alert( mw.msg( 'translate-js-save-failed' ) );
							} else if ( json.edit.result === 'Success' ) {
								if ( callbacks.close ) {
									callbacks.close();
								}
								if ( callbacks.success ) {
									callbacks.success( form.find( '.mw-translate-edit-area' ).val() );
								}
							} else {
								alert( mw.msg( 'translate-js-save-failed' ) );
							}
						}
					} );
					return false;
				} );
			} );
		},

		openNext: function( title, group ) {
			var messages = mw.config.get( 'trlKeys' );
			var found = false, key, value;

			for ( key in messages ) {
				if ( !messages.hasOwnProperty( key ) ) {
					continue;
				}

				value = messages[key];
				if ( found ) {
					return mw.translate.openDialog( value, group );
				} else if( value === title ) {
					found = true;
				}
			}
			alert( mw.msg( 'translate-js-nonext' ) );
		},

		inlineEditor: function () {
			var $this = $( this );
			if ( $this.hasClass( 'tqe-editor-loaded' ) ) {
				// Editor is open, do not replace it
				return;
			}

			var current = $this.html();
<<<<<<< HEAD
			var $target = $( '<td>' ).attr( { colspan: 3 } );
			$this.html( $target );
=======
>>>>>>> 2d9ac583
			$this.addClass( 'tqe-editor-loaded' );

			var classes = $this.attr( 'class' );
			var page = $this.data( 'title' );
			var group = $this.data( 'group' );
			var next = $( this.next );
			var callbacks = {};
			callbacks.success = function ( text ) {
				// Update the cell value with the new translation
				$this
					.html( convertWhiteSpaceToHTML( text ) )
					.attr( 'dir', 'auto' ) // (bug 29233) hacky, but better than nothing
					.removeClass( 'untranslated' )
					.addClass( 'justtranslated' );
			};
			callbacks.close = function () {
				$this.html( current );
				$this.removeClass( 'tqe-editor-loaded' );
			};
			callbacks.load = function ( editor ) {
				var $header = $( '<div class="tqe-fakeheader"></div>' );
				$header.text( page );
				$header.append( '<input type=button class="mw-translate-close" value="X" />' );

				$( editor ).find( 'form' ).prepend( $header );
			};
			if ( next.length ) {
				callbacks.next = function () { next.dblclick(); };
				// Preload the next item
				var ntitle = next.data( 'title' );
				var ngroup = next.data( 'group' );
				mw.translate.loadEditor( null, ntitle, ngroup, $.noop );
			}
			mw.translate.openEditor( $this, page, group, callbacks );

			// Remove any text selection caused by double clicking
			var sel = window.getSelection ? window.getSelection() : document.selection;
			if ( sel ) {
				if ( sel.removeAllRanges ) {
					sel.removeAllRanges();
				}
				if ( sel.empty ) {
					sel.empty();
				}
			}
		}
	};

	mw.translate = translate;
	$( document ).ready( translate.init );
} )( jQuery, mediaWiki );<|MERGE_RESOLUTION|>--- conflicted
+++ resolved
@@ -316,11 +316,6 @@
 			}
 
 			var current = $this.html();
-<<<<<<< HEAD
-			var $target = $( '<td>' ).attr( { colspan: 3 } );
-			$this.html( $target );
-=======
->>>>>>> 2d9ac583
 			$this.addClass( 'tqe-editor-loaded' );
 
 			var classes = $this.attr( 'class' );
