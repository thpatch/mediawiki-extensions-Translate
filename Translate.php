<?php
if ( !defined( 'MEDIAWIKI' ) ) {
	die();
}
/**
 * An extension to ease the translation of Mediawiki and other projects.
 *
 * @file
 * @ingroup Extensions
 *
 * @author Niklas Laxström
 * @author Siebrand Mazeland
 * @copyright Copyright © 2006-2013, Niklas Laxström, Siebrand Mazeland
 * @license http://www.gnu.org/copyleft/gpl.html GNU General Public License 2.0 or later
 */

/**
 * Version number used in extension credits and in other places where needed.
 */
define( 'TRANSLATE_VERSION', '2013-01-07' );

/**
 * Extension credits properties.
 */
$wgExtensionCredits['specialpage'][] = array(
	'path'           => __FILE__,
	'name'           => 'Translate',
	'version'        => TRANSLATE_VERSION,
	'author'         => array( 'Niklas Laxström', 'Siebrand Mazeland', 'additional Touhou-specific hacks by Nmlgc' ),
	'descriptionmsg' => 'translate-desc',
	'url'            => 'https://www.mediawiki.org/wiki/Extension:Translate',
);

/**
 * @cond file_level_code
 * Setup class autoloading.
 */
$dir = dirname( __FILE__ );
require_once( "$dir/_autoload.php" );
/** @endcond */

/**
 * @cond file_level_code
 */

// Register extension messages and other localisation.
$wgExtensionMessagesFiles['Translate'] = "$dir/Translate.i18n.php";
$wgExtensionMessagesFiles['FirstSteps'] = "$dir/FirstSteps.i18n.php";
$wgExtensionMessagesFiles['PageTranslation'] = "$dir/PageTranslation.i18n.php";
$wgExtensionMessagesFiles['TranslateGroupDescriptions'] = "$dir/TranslateGroupDescriptions.i18n.php";
$wgExtensionMessagesFiles['TranslateAlias'] = "$dir/Translate.alias.php";
$wgExtensionMessagesFiles['TranslateMagic'] = "$dir/Translate.magic.php";

// Register initialization code
$wgExtensionFunctions[] = 'TranslateHooks::setupTranslate';
$wgHooks['CanonicalNamespaces'][] = 'TranslateHooks::setupNamespaces';
$wgHooks['UnitTestsList'][] = 'TranslateHooks::setupUnitTests';
$wgHooks['LoadExtensionSchemaUpdates'][] = 'TranslateHooks::schemaUpdates';
$wgHooks['ParserTestTables'][] = 'TranslateHooks::parserTestTables';
$wgHooks['PageContentLanguage'][] = 'TranslateHooks::onPageContentLanguage';

// Register special pages into MediaWiki
$wgSpecialPages['Translate'] = 'SpecialTranslate';
$wgSpecialPageGroups['Translate'] = 'wiki';
$wgSpecialPages['Translations'] = 'SpecialTranslations';
$wgSpecialPageGroups['Translations'] = 'pages';
// Disabled by default
// $wgSpecialPages['Magic'] = 'SpecialMagic';
$wgSpecialPageGroups['Magic'] = 'wiki';
$wgSpecialPages['TranslationStats'] = 'SpecialTranslationStats';
$wgSpecialPageGroups['TranslationStats'] = 'wiki';
$wgSpecialPages['LanguageStats'] = 'SpecialLanguageStats';
$wgSpecialPageGroups['LanguageStats'] = 'wiki';
$wgSpecialPages['MessageGroupStats'] = 'SpecialMessageGroupStats';
$wgSpecialPageGroups['MessageGroupStats'] = 'wiki';
$wgSpecialPages['ImportTranslations'] = 'SpecialImportTranslations';
$wgSpecialPageGroups['ImportTranslations'] = 'wiki';
$wgSpecialPages['ManageMessageGroups'] = 'SpecialManageGroups';
$wgSpecialPageGroups['ManageMessageGroups'] = 'wiki';
// Unlisted special page; does not need $wgSpecialPageGroups.
$wgSpecialPages['FirstSteps'] = 'SpecialFirstSteps';
// Unlisted special page; does not need $wgSpecialPageGroups.
$wgSpecialPages['SupportedLanguages'] = 'SpecialSupportedLanguages';
// Unlisted special page; does not need $wgSpecialPageGroups.
$wgSpecialPages['MyLanguage'] = 'SpecialMyLanguage';
$wgSpecialPages['AggregateGroups'] = 'SpecialAggregateGroups';
$wgSpecialPageGroups['AggregateGroups'] = 'wiki';

// API
$wgAPIListModules['messagecollection'] = 'ApiQueryMessageCollection';
$wgAPIMetaModules['languagestats'] = 'ApiQueryLanguageStats';
$wgAPIMetaModules['messagegroups'] = 'ApiQueryMessageGroups';
$wgAPIMetaModules['messagegroupstats'] = 'ApiQueryMessageGroupStats';
$wgAPIMetaModules['messagetranslations'] = 'ApiQueryMessageTranslations';
$wgAPIModules['translationreview'] = 'ApiTranslationReview';
$wgAPIModules['groupreview'] = 'ApiGroupReview';
$wgAPIModules['aggregategroups'] = 'ApiAggregateGroups';
$wgAPIModules['ttmserver'] = 'ApiTTMServer';
$wgAPIModules['translateuser'] = 'ApiTranslateUser';
$wgAPIModules['translationaids'] = 'ApiTranslationAids';
$wgAPIModules['hardmessages'] = 'ApiHardMessages';
$wgAPIGeneratorModules['messagecollection'] = 'ApiQueryMessageCollection';

// Before MW 1.20
$wgHooks['APIQueryInfoTokens'][] = 'ApiTranslationReview::injectTokenFunction';
$wgHooks['APIQueryInfoTokens'][] = 'ApiGroupReview::injectTokenFunction';
$wgHooks['APIQueryInfoTokens'][] = 'ApiAggregateGroups::injectTokenFunction';
// After MW 1.20
$wgHooks['ApiTokensGetTokenTypes'][] = 'ApiTranslationReview::injectTokenFunction';
$wgHooks['ApiTokensGetTokenTypes'][] = 'ApiGroupReview::injectTokenFunction';
$wgHooks['ApiTokensGetTokenTypes'][] = 'ApiAggregateGroups::injectTokenFunction';
$wgHooks['ApiHardMessages'][] = 'ApiHardMessages::injectTokenFunction';
// Register hooks.
$wgHooks['EditPage::showEditForm:initial'][] = 'TranslateEditAddons::addTools';
$wgHooks['SkinTemplateTabs'][] = 'TranslateEditAddons::addNavigationTabs';
// Same for Vector skin
$wgHooks['SkinTemplateNavigation'][] = 'TranslateEditAddons::addNavigationTabs';
$wgHooks['AlternateEdit'][] = 'TranslateEditAddons::intro';
$wgHooks['EditPageBeforeEditButtons'][] = 'TranslateEditAddons::buttonHack';
$wgHooks['EditPage::showEditForm:fields'][] = 'TranslateEditAddons::keepFields';
$wgHooks['SkinTemplateTabs'][] = 'TranslateEditAddons::tabs';
$wgHooks['LanguageGetTranslatedLanguageNames'][] = 'TranslateHooks::translateMessageDocumentationLanguage';
$wgHooks['ArticlePrepareTextForEdit'][] = 'TranslateEditAddons::disablePreSaveTransform';
// Prevent translations creating bogus categories
$wgHooks['LinksUpdate'][] = 'TranslateHooks::preventCategorization';
// Fuzzy tags for speed.
if ( !defined( 'MW_SUPPORTS_CONTENTHANDLER' ) ) {
	// BC 1.20
	$wgHooks['ArticleSaveComplete'][] = 'TranslateEditAddons::onSave';
} else {
	$wgHooks['PageContentSaveComplete'][] = 'TranslateEditAddons::onSave';
}

$wgHooks['Translate:newTranslation'][] = 'TranslateEditAddons::updateTransverTag';

$wgHooks['SkinTemplateNavigation::SpecialPage'][] = 'SpecialTranslate::tabify';
$wgHooks['SkinTemplateNavigation::SpecialPage'][] = 'SpecialManageGroups::tabify';

// Custom preferences
$wgDefaultUserOptions['translate'] = 0;
$wgDefaultUserOptions['translate-editlangs'] = 'default';
$wgDefaultUserOptions['translate-jsedit'] = 1;
$wgDefaultUserOptions['translate-recent-groups'] = '';
$wgHooks['GetPreferences'][] = 'TranslatePreferences::onGetPreferences';
$wgHooks['GetPreferences'][] = 'TranslatePreferences::translationAssistLanguages';
$wgHooks['GetPreferences'][] = 'TranslatePreferences::translationJsedit';

// Recent changes filters
$wgHooks['SpecialRecentChangesQuery'][] = 'TranslateRcFilter::translationFilter';
$wgHooks['SpecialRecentChangesPanel'][] = 'TranslateRcFilter::translationFilterForm';
$wgHooks['SkinTemplateToolboxEnd'][] = 'TranslateToolbox::toolboxAllTranslations';

// Translation memory related
$wgHooks['ArticleDeleteComplete'][] = 'TTMServer::onDelete';
$wgHooks['TranslateEventMessageMembershipChange'][] = 'TTMServer::onGroupChange';

// Translation display related
$wgHooks['ArticleContentOnDiff'][] = 'TranslateEditAddons::displayOnDiff';

// Search profile
$wgHooks['SpecialSearchProfiles'][] = 'TranslateHooks::searchProfile';
$wgHooks['SpecialSearchProfileForm'][] = 'TranslateHooks::searchProfileForm';
$wgHooks['SpecialSearchSetupEngine'][] = 'TranslateHooks::searchProfileSetupEngine';

$wgHooks['LinkBegin'][] = 'SpecialMyLanguage::linkfix';

// Stats table manipulation
$wgHooks['Translate:MessageGroupStats:isIncluded'][] = 'TranslateHooks::hideDiscouragedFromStats';
$wgHooks['Translate:MessageGroupStats:isIncluded'][] = 'TranslateHooks::hideRestrictedFromStats';

$wgHooks['MakeGlobalVariablesScript'][] = 'TranslateHooks::addConfig';

// Internal event listeners
$wgHooks['TranslateEventTranslationEdit'][] = 'MessageGroupStats::clear';
$wgHooks['TranslateEventTranslationReview'][] = 'MessageGroupStats::clear';
$wgHooks['TranslateEventTranslationEdit'][] = 'MessageGroupStatesUpdaterJob::onChange';
$wgHooks['TranslateEventTranslationReview'][] = 'MessageGroupStatesUpdaterJob::onChange';

// New rights
$wgAvailableRights[] = 'translate';
$wgAvailableRights[] = 'translate-import';
$wgAvailableRights[] = 'translate-manage';
$wgAvailableRights[] = 'translate-messagereview';
$wgAvailableRights[] = 'translate-groupreview';

// New rights group
$wgGroupPermissions['translate-proofr']['translate-messagereview'] = true;
$wgAddGroups['translate-proofr'] = array( 'translate-proofr' );

// Logs
$wgLogTypes[] = 'translationreview';
$wgLogActionsHandlers['translationreview/message'] = 'TranslateHooks::formatTranslationreviewLogEntry';
$wgLogActionsHandlers['translationreview/group'] = 'TranslateHooks::formatTranslationreviewLogEntry';

// New jobs
$wgJobClasses['MessageIndexRebuildJob'] = 'MessageIndexRebuildJob';
$wgJobClasses['MessageUpdateJob'] = 'MessageUpdateJob';
$wgJobClasses['MessageGroupStatesUpdaterJob'] = 'MessageGroupStatesUpdaterJob';
$wgJobClasses['TTMServerMessageUpdateJob'] = 'TTMServerMessageUpdateJob';

$resourcePaths = array(
	'localBasePath' => dirname( __FILE__ ),
	'remoteExtPath' => 'Translate'
);

// Client-side resource modules
$wgResourceModules['ext.translate'] = array(
	'styles' => 'resources/css/ext.translate.css',
	'position' => 'top',
) + $resourcePaths;

$wgResourceModules['ext.translate.hooks'] = array(
	'scripts' => 'resources/js/ext.translate.hooks.js',
	'position' => 'top',
) + $resourcePaths;

$wgResourceModules['ext.translate.helplink'] = array(
	'styles' => 'resources/css/ext.translate.helplink.css',
	'position' => 'top',
) + $resourcePaths;

// TODO: jquery.uls uses the same grid system. So don't duplicate
$wgResourceModules['ext.translate.grid'] = array(
	'styles' => 'resources/css/ext.translate.grid.css',
	'position' => 'top',
) + $resourcePaths;

$wgResourceModules['ext.translate.editor'] = array(
	'scripts' => 'resources/js/ext.translate.editor.js',
	'styles' => 'resources/css/ext.translate.editor.css',
	'dependencies' => array(
		'ext.translate.grid',
		'mediawiki.util',
		'mediawiki.Uri',
		'mediawiki.api',
		'mediawiki.user',
		'mediawiki.jqueryMsg',
	),
	'messages' => array(
		'tux-status-translated',
		'tux-status-saving',
		'tux-status-unsaved',
		'tux-editor-placeholder',
		'tux-editor-save-button-label',
		'tux-editor-skip-button-label',
		'tux-editor-shortcut-info',
		'tux-editor-no-message-doc',
		'tux-editor-edit-desc',
		'tux-editor-add-desc',
		'tux-editor-message-desc-more',
		'tux-editor-message-desc-less',
		'tux-editor-suggestions-title',
		'tux-editor-in-other-languages',
		'tux-editor-need-more-help',
		'tux-editor-ask-help',
		'tux-editor-tm-match',
		'tux-warnings-more',
		'tux-warnings-hide',
		'tux-editor-save-failed',
		'tux-editor-use-this-translation',
		'translate-edit-nopermission',
		'translate-edit-askpermission',
		'tux-editor-outdated-warning',
		'tux-editor-outdated-warning-diff-link',
	),
	'position' => 'top',
) + $resourcePaths;

$wgResourceModules['ext.translate.groupselector'] = array(
	'styles' => 'resources/css/ext.translate.groupselector.css',
	'scripts' => 'resources/js/ext.translate.groupselector.js',
	'position' => 'top',
	'dependencies' => array(
		'ext.translate.grid',
		'ext.translate.statsbar',
		'mediawiki.jqueryMsg',
	),
	'messages' => array(
		'translate-msggroupselector-projects',
		'translate-msggroupselector-search-placeholder',
		'translate-msggroupselector-search-all',
		'translate-msggroupselector-search-recent',
		'translate-msggroupselector-load-from-all',
		'translate-msggroupselector-view-subprojects',
	),
) + $resourcePaths;

$wgResourceModules['ext.translate.messagetable'] = array(
	'scripts' => 'resources/js/ext.translate.messagetable.js',
	'styles' => 'resources/css/ext.translate.messagetable.css',
	'position' => 'top',
	'dependencies' => array(
		'mediawiki.util',
		'jquery.appear',
	),
	'messages' => array(
		'translate-messagereview-submit',
		'translate-messagereview-progress',
		'translate-messagereview-failure',
		'translate-messagereview-done',
		'api-error-badtoken',
		'api-error-emptypage',
		'api-error-fuzzymessage',
		'api-error-invalidrevision',
		'api-error-owntranslation',
		'api-error-unknownmessage',
		'api-error-unknownerror',
		'tpt-unknown-page',
		'tux-edit',
		'translate-edit-title',
		'tux-messagetable-more-messages',
		'tux-messagetable-loading-messages',
	),
) + $resourcePaths;

$wgResourceModules['ext.translate.statsbar'] = array(
	'styles' => 'resources/css/ext.translate.statsbar.css',
	'scripts' => 'resources/js/ext.translate.statsbar.js',
	'position' => 'top',
) + $resourcePaths;

$wgResourceModules['ext.translate.tabgroup'] = array(
	'styles' => 'resources/css/ext.translate.tabgroup.css',
	'position' => 'top',
) + $resourcePaths;

$wgResourceModules['ext.translate.quickedit'] = array(
	'scripts' => 'resources/js/ext.translate.quickedit.js',
	'styles' => 'resources/css/ext.translate.quickedit.css',
	'messages' => array( 'translate-js-nonext', 'translate-js-save-failed' ),
	'dependencies' => array(
		'ext.translate.hooks',
		'jquery.form',
		'jquery.ui.dialog',
		'jquery.autoresize',
		'mediawiki.util',
	),
) + $resourcePaths;

$wgResourceModules['ext.translate.selecttoinput'] = array(
	'scripts' => 'resources/js/ext.translate.selecttoinput.js',
) + $resourcePaths;

$wgResourceModules['ext.translate.special.importtranslations'] = array(
	'scripts' => 'resources/js/ext.translate.special.importtranslations.js',
	'dependencies' => array(
		'jquery.ui.autocomplete',
	),
) + $resourcePaths;

$wgResourceModules['ext.translate.messagewebimporter'] = array(
	'styles' => 'resources/css/ext.translate.messagewebimporter.css',
	'position' => 'top',
) + $resourcePaths;

$wgResourceModules['ext.translate.special.languagestats'] = array(
	'scripts' => 'resources/js/ext.translate.special.languagestats.js',
	'styles' => 'resources/css/ext.translate.special.languagestats.css',
	'messages' => array(
		'translate-langstats-expandall',
		'translate-langstats-collapseall',
		'translate-langstats-expand',
		'translate-langstats-collapse'
	),
	'dependencies' => 'jquery.tablesorter',
) + $resourcePaths;

$wgResourceModules['ext.translate.multiselectautocomplete'] = array(
	'scripts' => 'resources/js/ext.translate.multiselectautocomplete.js',
	'dependencies' => array(
		'jquery.ui.autocomplete',
	),
	'position' => 'top',
) + $resourcePaths;

$wgResourceModules['ext.translate.special.managegroups'] = array(
	'styles' => 'resources/css/ext.translate.special.managegroups.css',
	'position' => 'top',
) + $resourcePaths;

$wgResourceModules['ext.translate.special.pagetranslation'] = array(
	'scripts' => 'resources/js/ext.translate.special.pagetranslation.js',
	'styles' => 'resources/css/ext.translate.special.pagetranslation.css',
	'dependencies' => array(
		'ext.translate.multiselectautocomplete',
	),
	'position' => 'top',
) + $resourcePaths;

$wgResourceModules['ext.translate.special.translationstats'] = array(
	'scripts' => 'resources/js/ext.translate.special.translationstats.js',
	'dependencies' => array(
		'jquery.ui.datepicker',
	),
) + $resourcePaths;

$wgResourceModules['ext.translate.special.aggregategroups'] = array(
	'scripts' => 'resources/js/ext.translate.special.aggregategroups.js',
	'styles' => 'resources/css/ext.translate.special.aggregategroups.css',
	'position' => 'top',
	'dependencies' => array( 'mediawiki.util' ),
	'messages' => array(
		'tpt-aggregategroup-remove-confirm',
	),
) + $resourcePaths;

$wgResourceModules['ext.translate.special.supportedlanguages'] = array(
	'styles' => 'resources/css/ext.translate.special.supportedlanguages.css',
	'position' => 'top',
) + $resourcePaths;

$wgResourceModules['ext.translate.special.translate'] = array(
	'styles' => 'resources/css/ext.translate.special.translate.css',
	'scripts' => 'resources/js/ext.translate.special.translate.js',
	'position' => 'top',
	'dependencies' => array(
		'mediawiki.util',
		'mediawiki.Uri',
		'ext.translate.groupselector',
	),
	'messages' => array(
		'translate-workflow-set-do',
		'translate-workflow-set-doing',
		'translate-workflow-set-done',
		'translate-workflow-set-error-alreadyset',
		'translate-js-support-unsaved-warning',
		'translate-documentation-language',
	),
) + $resourcePaths;

$wgResourceModules['jquery.autoresize'] = array(
	'scripts' => 'resources/js/jquery.autoresize.js',
) + $resourcePaths;

/** @endcond */


# == Configuration variables ==

# === Basic configuration ===
# <source lang=php>
/**
 * Language code for message documentation. Suggested values are qqq or info.
 * If set to false (default), message documentation feature is disabled.
 */
$wgTranslateDocumentationLanguageCode = false;

/**
 * Name of the bot which will invalidate translations and do maintenance
 * for page translation feature. Also used for importing messages from external
 * sources.
 */
$wgTranslateFuzzyBotName = 'FuzzyBot';

/**
 * Add a preference "Do not send me e-mail newsletters" in the e-mail preferences.
 */
$wgTranslateNewsletterPreference = false;

/**
 * Default values for list of languages to show translators as an aid when
 * translating. Each user can override this setting in their preferences.
 * Example:
 *  $wgTranslateLanguageFallbacks['fi'] = 'sv';
 *  $wgTranslateLanguageFallbacks['sv'] = array( 'da', 'no', 'nn' );
 */
$wgTranslateLanguageFallbacks = array();

/**
 * Text that will be shown in translations if the translation is outdated.
 * Must be something that does not conflict with actual content.
 */
if ( !defined( 'TRANSLATE_FUZZY' ) ) {
	define( 'TRANSLATE_FUZZY', '!!FUZZY!!' );
}

/**
 * Define various web services that provide translation suggestions.
 *
 * For Apertium, you should get an API key.
 * @see http://wiki.apertium.org/wiki/Apertium_web_service
 *
 * Yandex translation helper also provides langlimit option to limit total
 * number of suggestions (set to 0 to get all possible translations)
 * and langorder array to sort languages. Yandex translate engine is based on
 * wordnet, generated from search index, so number of indexed websites should be
 * a good heuristic to define the default language order.
 *
 * The machine translation services are provided with the following information:
 * - server ip address
 * - versions of MediaWiki and Translate extension
 * - clients ip address encrypted with $wgProxyKey
 * - source text to translate
 * - private API key if provided
 */
$wgTranslateTranslationServices = array();
$wgTranslateTranslationServices['TTMServer'] = array(
	'database' => false, // Passed to wfGetDB
	'cutoff' => 0.75,
	'type' => 'ttmserver',
	'public' => false,
);
$wgTranslateTranslationServices['Microsoft'] = array(
	'url' => 'http://api.microsofttranslator.com/V2/Http.svc/Translate',
	'key' => null,
	'timeout' => 3,
	'type' => 'microsoft',
);
$wgTranslateTranslationServices['Apertium'] = array(
	'url' => 'http://api.apertium.org/json/translate',
	'pairs' => 'http://api.apertium.org/json/listPairs',
	'key' => null,
	'timeout' => 3,
	'type' => 'apertium',
);
$wgTranslateTranslationServices['Yandex'] = array(
	'url' => 'http://translate.yandex.net/api/v1/tr.json/translate',
	'pairs' => 'http://translate.yandex.net/api/v1/tr.json/getLangs',
	'timeout' => 3,
	'langorder' => array( 'en', 'ru', 'uk', 'de', 'fr', 'pl', 'it', 'es', 'tr' ),
	'langlimit' => 1,
	'type' => 'yandex',
);
/* Example configuration for remote TTMServer
$wgTranslateTranslationServices['example'] = array(
	'url' => 'http://example.com/w/api.php',
	'viewurl' => '//example.com/wiki/',
	'displayname' => 'example.com',
	'cutoff' => 0.75,
	'timeout-sync' => 4,
	'timeout-async' => 4,
	'type' => 'ttmserver',
	'class' => 'RemoteTTMServer',
);
*/

/**
 * List of tasks in Special:Translate. If you are only using page translation
 * feature, you might want to disable 'optional' task. Example:
 *  unset($wgTranslateTasks['optional']);
 */
$wgTranslateTasks = array(
	'view'                 => 'ViewMessagesTask',
	'untranslated'         => 'ViewUntranslatedTask',
	'optional'             => 'ViewOptionalTask',
	'suggestions'          => 'ViewWithSuggestionsTask',
//	'untranslatedoptional' => 'ViewUntranslatedOptionalTask',
//	'review'               => 'ReviewMessagesTask',
	'acceptqueue'          => 'AcceptQueueMessagesTask',
	'reviewall'            => 'ReviewAllMessagesTask',
	'export-as-po'         => 'ExportasPoMessagesTask',
	'export-to-file'       => 'ExportToFileMessagesTask',
	'custom'               => 'CustomFilteredMessagesTask',
);

/**
 * Experimental support for Ask help button.
 * Might change into hook later on.
 * This is an array with keys page and params.
 * - page is a title of a local wiki page
 * - params is an array of key-value pairs of request params
 * -- param value can contain variable %MESSAGE% which will be replaced with
 *    full page name.
 * @since 2011-03-11
 */
$wgTranslateSupportUrl = false;

/**
 * When unprivileged users opens a translation editor, he will
 * see message stating that special permission is needed for translating
 * messages. If this variable is defined, there is a button which will
 * take the user to that page to ask for permission.
 */
$wgTranslatePermissionUrl = 'Project:Translator';

# </source>
# === Page translation feature ===
# <source lang=php>
/**
 * Enable page translation feature.
 *
 * Page translation feature allows structured translation of wiki pages
 * with simple markup and automatic tracking of changes.
 *
 * @defgroup PageTranslation Page Translation
 * @see http://translatewiki.net/wiki/Translating:Page_translation_feature
 */
$wgEnablePageTranslation = true;

/**
 * Number for the Translations namespace. Change this if it conflicts with
 * other namespace in your wiki.
 */
$wgPageTranslationNamespace = 1198;

# </source>
# === Message group configuration ===
# <source lang=php>

/**
 * Two-dimensional array of languages that cannot be translated.
 * Input can be exact group name, first part before '-' or '*' for all.
 * Second dimension should be language code mapped to reason for disabling.
 * Reason is parsed as wikitext.
 *
 * Example:
 * $wgTranslateBlacklist = array(
 *     '*' => array( // All groups
 *         'en' => 'English is the source language.',
 *     ),
 *     'core' => array( // Exact group
 *         'mul' => 'Not a real language.',
 *     ),
 *     'ext' => array( // Wildcard-like group
 *         'mul' => 'Not a real language',
 *     ),
 * );
 */

$wgTranslateBlacklist = array();

/**
 * File containing checks that are to be skipped. See
 * https://gerrit.wikimedia.org/r/gitweb?p=translatewiki.git;a=blob;f=check-blacklist.php;hb=HEAD
 * for example.
 *
 * @since 2012-10-15
 */
$wgTranslateCheckBlacklist = false;

/**
 * Two-dimensional array of rules that blacklists certain authors from appearing
 * in the exports. This is useful for keeping bots and people doing maintenance
 * work in translations not to appear besides real translators everywhere.
 *
 * Rules are arrays, where first element is type: white or black. Whitelisting
 * always overrules blacklisting. Second element should be a valid pattern that
 * can be given a preg_match(). It will be matched against string of format
 * "group-id;language;author name", without quotes.
 * As an example by default we have rule that ignores all authors whose name
 * ends in a bot for all languages and all groups.
 */
$wgTranslateAuthorBlacklist = array();
$wgTranslateAuthorBlacklist[] = array( 'black', '/^.*;.*;.*Bot$/Ui' );

/**
 * List of namespace that contain messages. No talk namespaces.
 * @see http://translatewiki.net/wiki/Translating:Group_configuration
 */
$wgTranslateMessageNamespaces = array( NS_MEDIAWIKI );

/**
 * CC = Custom classes.
 * Custom classes can register themselves here.
 * Key is always the group id, while the value is an message group object
 * or callable function.
 * @deprecated Use TranslatePostInitGroups hook instead.
 */
$wgTranslateCC = array();

/**
 * Location in the filesystem to which paths are relative in custom groups.
 */
$wgTranslateGroupRoot = '/var/www/externals';

/**
 * The newest and recommended way of adding custom groups is YAML files.
 * See examples under Translate/groups
 * Usage example:
 *  $wgTranslateGroupFiles[] = "$IP/extensions/Translate/groups/Shapado/Shapado.yml";
 */
$wgTranslateGroupFiles = array();

/**
 * List of possible message group review workflow states and properties
 * for each state.
 * The currently supported properties are:
 * * color: the color that is used for displaying the state in the tables.
 * * right: additional right that is needed to set the state.
 * Users who have the translate-groupreview right can set this in
 * Special:Translate.
 * The state is visible in Special:Translate, Special:MessageGroupStats and
 * Special:LanguageStats.
 * If the value is false, the workflow states feature is disabled.
 * State name can be up to 32 characters maximum.
 * Example:
 * $wgTranslateWorkflowStates["groupid"] = array(
 *      'new' => array( 'color' => 'FF0000' ), // red
 *      'needs_proofreading' => array( 'color' => '0000FF' ), // blue
 *      'ready' => array( 'color' => 'FFFF00' ), // yellow
 *      'published' => array(
 *          'color' => '00FF00', // green
 *          'right' => 'centralnotice-admin',
 *      ),
 * );
 * If there is a default workflowstate for all groups, define it like this:
 *  $wgTranslateWorkflowStates["default"] = array( // configuration )
 *
 */
$wgTranslateWorkflowStates = false;

# </source>
# === System setup related configuration ===
# <source lang=php>
/**
 * Location of your extensions, if not the default. Only matters
 * if you are localising your own extensions with this extension.
 */
$wgTranslateExtensionDirectory = "$IP/extensions/";

/**
 * Set location of cache files. Defaults to $wgCacheDirectory.
 */
$wgTranslateCacheDirectory = false;

/**
 * Configures how the message index is stored.
 * The other backends need $wgCacheDirectory to be functional.
 */
$wgTranslateMessageIndex = array( 'DatabaseMessageIndex' );
// $wgTranslateMessageIndex = array( 'SerializedMessageIndex' );
// $wgTranslateMessageIndex = array( 'CDBMessageIndex' );

/**
 * If you have lots of message groups, especially file based ones, and the
 * message index rebuilding gets slow, set this to true to delay the rebuilding
 * via JobQueue. This only makes sense if you have configured jobs to be
 * processed outside of requests via cron or similar.
 * @since 2012-05-03
 */
$wgTranslateDelayedMessageIndexRebuild = false;

# </source>
# ==== PHPlot ====
# <source lang=php>
/**
 * For Special:TranslationStats PHPlot is needed to produce graphs.
 * Set this the location of phplot.php.
 */
$wgTranslatePHPlot = false;

/**
 * The default font for PHPlot for drawing text. Only used if the automatic
 * best font selection fails. The automatic best font selector uses language
 * code to call fc-match program. If you have open_basedir restriction or
 * safe-mode, using the found font is likely to fail. In this case you need
 * to change the code to use hard-coded font, or copy fonts to location PHP
 * can access them, and make sure fc-match returns only those fonts.
 */
$wgTranslatePHPlotFont = '/usr/share/fonts/truetype/ttf-dejavu/DejaVuSans.ttf';

# </source>
# ==== YAML driver ====
# <source lang=php>
/**
 * Currently supported YAML drivers are spyc and syck and sycl-pecl.
 *
 * For syck we're shelling out to perl. So you need:
 *
 * * At least perl 5.8 (find out what you have by running "perl -v")
 * * Install these modules from CPAN
 *   * YAML::Syck
 *   * PHP::Serialization.
 *   * File::Slurp
 *
 * You should be able to do this with:
 *   for module in 'YAML::Syck' 'PHP::Serialization' 'File::Slurp'; do cpanp -i $module; done
 *
 * For the shell to work, you also need an en.UTF-8 locale installed on your system.
 * add a line "en.UTF-8" to your /etc/locale.gen or uncomment an existing one and run locale-gen
 * if you do not have it already.
 *
 * For syck-pecl you need libsyck and pecl install syck-beta
 */
$wgTranslateYamlLibrary = 'spyc';

# </source>
# === Unsorted ===
# <source lang=php>
/**
 * Pre-save transform for message pages. MediaWiki does this by default
 * (including for pages in the MediaWiki-namespace). By setting this to
 * false it allows users to put untransformed syntax such as "~~~~" into
 * a page without having them be transformed upon save.
 */
$wgTranslateUsePreSaveTransform = false;

/**
 * Default action for the RecentChanges filter, which makes it possible to filter
 * translations away or show them only.
 * Possible values: ('noaction', 'only', 'filter', 'site')
 */
$wgTranslateRcFilterDefault = 'filter';

/**
 * Set this to config like $wgTranslateTranslationServices if you want to run
 * SolrTTMServer tests.
 * @since 2013-01-04
 */
$wgTranslateTestTTMServer = null;

# </source>

/** @cond cli_support */
if ( !defined( 'TRANSLATE_CLI' ) ) {
	function STDOUT() { }
	function STDERR() { }
}
/** @endcond */

/**
 * Helper function for adding namespace for message groups.
 *
 * It defines constants for the namespace (and talk namespace) and sets up
 * restrictions and some other configuration.
 * @param $id \int Namespace number
 * @param $name \string Name of the namespace
 */
function wfAddNamespace( $id, $name ) {
	global $wgExtraNamespaces, $wgContentNamespaces, $wgTranslateMessageNamespaces,
		$wgNamespaceProtection, $wgNamespacesWithSubpages, $wgNamespacesToBeSearchedDefault;

	$constant = strtoupper( "NS_$name" );

	define( $constant, $id );
	define( $constant . '_TALK', $id + 1 );

	$wgExtraNamespaces[$id] = $name;
	$wgExtraNamespaces[$id + 1] = $name . '_talk';

<<<<<<< HEAD
	// $wgContentNamespaces[]           = $id;
	$wgTranslateMessageNamespaces[]  = $id;
=======
	$wgContentNamespaces[] = $id;
	$wgTranslateMessageNamespaces[] = $id;
>>>>>>> d3b2cdd3

	$wgNamespacesWithSubpages[$id] = true;
	$wgNamespacesWithSubpages[$id + 1] = true;

	$wgNamespaceProtection[$id] = array( 'translate' );

	// $wgNamespacesToBeSearchedDefault[$id] = true;
	$wgCapitalLinkOverrides[$id]  = false;
}

/** @defgroup TranslateSpecialPage Special pages of Translate extension */<|MERGE_RESOLUTION|>--- conflicted
+++ resolved
@@ -828,13 +828,8 @@
 	$wgExtraNamespaces[$id] = $name;
 	$wgExtraNamespaces[$id + 1] = $name . '_talk';
 
-<<<<<<< HEAD
-	// $wgContentNamespaces[]           = $id;
-	$wgTranslateMessageNamespaces[]  = $id;
-=======
-	$wgContentNamespaces[] = $id;
+	// $wgContentNamespaces[] = $id;
 	$wgTranslateMessageNamespaces[] = $id;
->>>>>>> d3b2cdd3
 
 	$wgNamespacesWithSubpages[$id] = true;
 	$wgNamespacesWithSubpages[$id + 1] = true;
